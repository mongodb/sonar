--- conflicted
+++ resolved
@@ -28,11 +28,7 @@
     type: test
     params:
       working_dir: sonar
-<<<<<<< HEAD
-      command: ${workdir}/venv/bin/pytest
-=======
-      binary: ${workdir}/venv/bin/python -m pytest
->>>>>>> b20312ab
+      command: ${workdir}/venv/bin/python -m pytest
 
 tasks:
 - name: tests_unit
